--- conflicted
+++ resolved
@@ -21,45 +21,10 @@
     }
 </ul>
 
-<<<<<<< HEAD
-<html>
-<head>
-    <meta name="viewport" content="width=device-width" />
-    <title>Index</title>
-</head>
-<body>
-    <div>
-        HOME PAGE - @Model.CurrentPage.Name - @Model.CurrentPage.Depth
-        <br />
-        @foreach (var child in Model.CurrentPage.Children())
-        {
-            <br />
-            <span>RelativeUrl:</span> @(child.RelativeUrl) <br /> 
-            <span>Url:</span> @(child.Url())<br />
-            <span>IsChildOf:</span> @child.IsChildOf(Model.CurrentPage)<br />
-            <span>IsAncestorOf:</span> @Model.CurrentPage.IsAncestorOf(child)<br />
-            <span>Parents:</span> @(string.Join(", ", child.Parents().Select(x => x.TypeName)))<br />
-        }
-        
-        <h2>Products</h2>
-        <ul>
-            @foreach(var product in Model.HomePage.Find<Product>(x => x.IsVisible()))
-            {
-                <li>@product.Name</li>
-            }
-        </ul>
-        @Model.CurrentPage.IsOpen()<br />
-        @(Model.CurrentPage.Get<IEnumerable<string>>("keys"))
-        
-        <h2>Go to MVC context</h2>       
-        <p>@Html.RouteLink("Go to MVC context - explicit route, controller and action","Default", new {@controller="OtherMvc", @action="OtherMvcAction"})</p>
-        <p>@Html.ActionLink("Go to MVC context - no explicit route, path does not match any Karbon root folders", "OtherMvcAction","OtherMvc")</p>
-    </div>
-</body>
-</html>
-=======
 <p>
     @Model.CurrentPage.IsOpen() <br />
     @(Model.CurrentPage.Get<IEnumerable<string>>("keys"))
 </p>
->>>>>>> ab10b198
+        <h2>Go to MVC context</h2>       
+        <p>@Html.RouteLink("Go to MVC context - explicit route, controller and action","Default", new {@controller="OtherMvc", @action="OtherMvcAction"})</p>
+        <p>@Html.ActionLink("Go to MVC context - no explicit route, path does not match any Karbon root folders", "OtherMvcAction","OtherMvc")</p>